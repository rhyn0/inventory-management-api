"""File for starting the REST server."""
# External Party
from fastapi import FastAPI

<<<<<<< HEAD
from .routes import router
=======
from .routes import PRODUCT_ROUTER
>>>>>>> fd76a884

APP = FastAPI()
APP.include_router(PRODUCT_ROUTER)


@APP.get("/")
def index():
    """Return the root level information about the project."""
    return {"message": "Inventory Management API"}<|MERGE_RESOLUTION|>--- conflicted
+++ resolved
@@ -2,11 +2,7 @@
 # External Party
 from fastapi import FastAPI
 
-<<<<<<< HEAD
-from .routes import router
-=======
 from .routes import PRODUCT_ROUTER
->>>>>>> fd76a884
 
 APP = FastAPI()
 APP.include_router(PRODUCT_ROUTER)
