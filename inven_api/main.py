--- conflicted
+++ resolved
@@ -7,11 +7,9 @@
 # External Party
 from fastapi import FastAPI
 
-from .routes import ROUTER as SUB_ROUTER
-
-<<<<<<< HEAD
 # Local Modules
 from common import LogConfig
+from routes import ROUTER as SUB_ROUTER
 
 LOG = None
 LOG_NAME = "api"
@@ -28,11 +26,7 @@
 
 
 APP = FastAPI(lifespan=api_lifespan)
-APP.include_router(router)
-=======
-APP = FastAPI()
 APP.include_router(SUB_ROUTER)
->>>>>>> 7738dc8a
 
 
 @APP.get("/")
