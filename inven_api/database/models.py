"""This file stores all relevant information on the PostgreSQL tables."""
# Standard Library
from datetime import datetime
from enum import StrEnum

# External Party
from sqlalchemy import func
import sqlalchemy as sa
from sqlalchemy.dialects.postgresql import BIGINT
from sqlalchemy.dialects.postgresql import TEXT
from sqlalchemy.dialects.postgresql import TIMESTAMP
from sqlalchemy.dialects.postgresql import VARCHAR
from sqlalchemy.orm import DeclarativeBase
from sqlalchemy.orm import Mapped
from sqlalchemy.orm import mapped_column
from sqlalchemy.orm.exc import DetachedInstanceError


class ProductTypes(StrEnum):
    """Enumerate all possible Product Types."""

    PART = "part"  # e.g. nails
    MATERIAL = "material"  # e.g. lumber


class InventoryBase(DeclarativeBase):
    """Base that all tables inherit from, links sa.MetaData together."""

    # prefer to not use public schema
    metadata = sa.MetaData(schema="inventory")

    def __repr__(self) -> str:
        """Override repr for better debugging."""
        return self._repr()

    def _repr(self, **kwargs) -> str:
        """Helper for __repr__.

        Args:
            **kwargs: columns to include in repr

        Return:
            str
        """
        field_strings = []
        at_least_one_attached_attribute = False
        for key, field in kwargs.items():
            try:
                field_strings.append(f"{key}={field!r}")
            except DetachedInstanceError:
                field_strings.append(f"{key}=DetachedInstanceError")
            else:
                at_least_one_attached_attribute = True
        if at_least_one_attached_attribute:
            return f"<{self.__class__.__name__}({','.join(field_strings)})>"
        return f"<{self.__class__.__name__} {id(self)}>"


class Products(InventoryBase):
    """Model of table that contains records of Product information."""

    __tablename__ = "products"
    product_id: Mapped[int] = mapped_column(
        "id", primary_key=True
    )  # automatic SERIAL create
    name: Mapped[str] = mapped_column(TEXT)
    vendor: Mapped[str] = mapped_column(TEXT)
    product_type: Mapped[ProductTypes] = mapped_column(VARCHAR(100))
    vendor_sku: Mapped[str] = mapped_column(VARCHAR(255), unique=True)
    quantity: Mapped[int] = mapped_column(BIGINT, sa.CheckConstraint("quantity >= 0"))
    modified_at: Mapped[datetime] = mapped_column(
        TIMESTAMP, server_default=func.now(), onupdate=func.now()
    )

    def __repr__(self) -> str:  # noqa: D105
        return self._repr(
            id=self.product_id, name=self.name, vendor_sku=self.vendor_sku
        )


# SQLAlchemy Tables should be plural
class Tools(InventoryBase):
    """Model of table that contains the company's available tools."""

    __tablename__ = "tools"
    __table_args__ = (sa.CheckConstraint("total_owned >= total_avail"),)

    tool_id: Mapped[int] = mapped_column("id", primary_key=True)
    name: Mapped[str] = mapped_column(TEXT)
    vendor: Mapped[str] = mapped_column(TEXT)
    total_owned: Mapped[int] = mapped_column(
        # weird to keep track of a tool we don't own
        sa.CheckConstraint("total_owned > 0"),
        default=1,
    )
    total_avail: Mapped[int] = mapped_column(
        # Postgres can't do a default of column = column
        # this would require a trigger
        # instead we sensibly say that all are checked out if not told
        sa.CheckConstraint("total_avail >= 0"),
        default=0,
    )

    def __repr__(self) -> str:  # noqa: D105
        return self._repr(
            id=self.tool_id,
            name=self.name,
            total_owned=self.total_owned,
            avail=self.total_avail,
        )


class Builds(InventoryBase):
    """Model of table containing all builds with their unique details."""

    __tablename__ = "builds"

    build_id: Mapped[int] = mapped_column("id", primary_key=True)
    name: Mapped[str] = mapped_column(TEXT)
    sku: Mapped[str] = mapped_column(TEXT, unique=True)

    def __repr__(self) -> str:  # noqa: D105
        return self._repr(id=self.build_id, name=self.name, sku=self.sku)


class BuildParts(InventoryBase):
    """Model of intersection between Build and Product.

    Contains the products necessary to complete a build.
    """

    __tablename__ = "build_parts"

    __table_args__ = (sa.PrimaryKeyConstraint("product_id", "build_id"),)

    product_id: Mapped[int] = mapped_column(
        sa.ForeignKey(Products.product_id, ondelete="RESTRICT")
    )
    build_id: Mapped[int] = mapped_column(
        sa.ForeignKey(Builds.build_id, ondelete="CASCADE")
    )
<<<<<<< HEAD
    quantity_required: Mapped[int] = mapped_column(
        # must be greater than 0, can't build with 0 of a product
        # would just unlink the dependency then
        sa.CheckConstraint("quantity_required > 0")
    )
=======
    quantity_required: Mapped[int]
>>>>>>> 2fd1b4c3

    def __repr__(self) -> str:  # noqa: D105
        return self._repr(
            product_id=self.product_id,
            build_id=self.build_id,
            quantity_req=self.quantity_required,
        )


class BuildTools(InventoryBase):
    """Model of intersection between Build and Tools.

    Contains the set of tools necessary to complete a build.
    """

    __tablename__ = "build_tools"

    __table_args__ = (sa.PrimaryKeyConstraint("tool_id", "build_id"),)

    tool_id: Mapped[int] = mapped_column(
        sa.ForeignKey(Tools.tool_id, ondelete="RESTRICT")
    )
    build_id: Mapped[int] = mapped_column(
        sa.ForeignKey(Builds.build_id, ondelete="CASCADE")
    )
<<<<<<< HEAD
    quantity_required: Mapped[int] = mapped_column(
        sa.CheckConstraint("quantity_required > 0")
    )
=======
    quantity_required: Mapped[int]
>>>>>>> 2fd1b4c3

    def __repr__(self) -> str:  # noqa: D105
        return self._repr(
            id=self.tool_id, build_id=self.build_id, quantity_req=self.quantity_required
        )<|MERGE_RESOLUTION|>--- conflicted
+++ resolved
@@ -139,15 +139,11 @@
     build_id: Mapped[int] = mapped_column(
         sa.ForeignKey(Builds.build_id, ondelete="CASCADE")
     )
-<<<<<<< HEAD
     quantity_required: Mapped[int] = mapped_column(
         # must be greater than 0, can't build with 0 of a product
         # would just unlink the dependency then
         sa.CheckConstraint("quantity_required > 0")
     )
-=======
-    quantity_required: Mapped[int]
->>>>>>> 2fd1b4c3
 
     def __repr__(self) -> str:  # noqa: D105
         return self._repr(
@@ -173,13 +169,9 @@
     build_id: Mapped[int] = mapped_column(
         sa.ForeignKey(Builds.build_id, ondelete="CASCADE")
     )
-<<<<<<< HEAD
     quantity_required: Mapped[int] = mapped_column(
         sa.CheckConstraint("quantity_required > 0")
     )
-=======
-    quantity_required: Mapped[int]
->>>>>>> 2fd1b4c3
 
     def __repr__(self) -> str:  # noqa: D105
         return self._repr(
