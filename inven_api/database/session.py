"""Session maker logic and stuff."""
# External Party
from sqlalchemy.ext.asyncio import async_sessionmaker

# Local Modules
<<<<<<< HEAD
from common import DbConfig
from database.connection import get_engine
=======
from inven_api.common import DbConfig

from .connection import get_engine
>>>>>>> 2fd1b4c3

_engine = get_engine(
    hostname=DbConfig.INVEN_DB_ENDPOINT,
    port=DbConfig.INVEN_DB_PORT,
    username=DbConfig.INVEN_DB_USERNAME,
    password=DbConfig.INVEN_DB_PASSWD,
    dbname=DbConfig.INVEN_DB_DBNAME,
)

# define this here to make imports easier later
DbSession = async_sessionmaker(_engine, expire_on_commit=False)<|MERGE_RESOLUTION|>--- conflicted
+++ resolved
@@ -3,14 +3,8 @@
 from sqlalchemy.ext.asyncio import async_sessionmaker
 
 # Local Modules
-<<<<<<< HEAD
-from common import DbConfig
 from database.connection import get_engine
-=======
 from inven_api.common import DbConfig
-
-from .connection import get_engine
->>>>>>> 2fd1b4c3
 
 _engine = get_engine(
     hostname=DbConfig.INVEN_DB_ENDPOINT,
